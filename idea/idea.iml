--- conflicted
+++ resolved
@@ -42,10 +42,6 @@
     <orderEntry type="module" module-name="idea-analysis" exported="" />
     <orderEntry type="module" module-name="kotlin-android-plugin" />
     <orderEntry type="module" module-name="js.frontend" />
-<<<<<<< HEAD
-=======
-    <orderEntry type="library" scope="PROVIDED" name="coverage-plugin" level="project" />
     <orderEntry type="module" module-name="util" />
->>>>>>> 560b2346
   </component>
 </module>